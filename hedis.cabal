--- conflicted
+++ resolved
@@ -87,12 +87,7 @@
                     HTTP,
                     errors,
                     network-uri,
-<<<<<<< HEAD
-                    crc16 == 0.1.0,
                     say
-=======
-                    say 
->>>>>>> 3e811212
   if !impl(ghc >= 8.0)
     build-depends:
       semigroups >= 0.11 && < 0.19
