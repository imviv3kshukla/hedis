{-# LANGUAGE TupleSections #-}
{-# LANGUAGE RecordWildCards #-}
{-# LANGUAGE OverloadedStrings #-}
module Database.Redis.Connection where

import Control.Exception
import Control.Monad.IO.Class(liftIO)
import Control.Monad(when)
import Control.Concurrent.MVar(MVar, newMVar)
import qualified Data.ByteString as B
import qualified Data.ByteString.Char8 as Char8
import Data.Functor(void)
import qualified Data.IntMap.Strict as IntMap
import Data.Pool(Pool, withResource, createPool, destroyAllResources)
import Data.Typeable
import qualified Data.Time as Time
import Network.TLS (ClientParams)
import qualified Network.Socket as NS
import qualified Data.HashMap.Strict as HM

import qualified Database.Redis.ProtocolPipelining as PP
import Database.Redis.Core(Redis, runRedisInternal, runRedisClusteredInternal)
import Database.Redis.Protocol(Reply(..))
import Database.Redis.Cluster(ShardMap(..), Node, Shard(..))
import qualified Database.Redis.Cluster as Cluster
import qualified Database.Redis.ConnectionContext as CC
--import qualified Database.Redis.Cluster.Pipeline as ClusterPipeline
import Database.Redis.Commands
    ( ping
    , select
    , auth
    , clusterSlots
    , command
    , readOnly
    , ClusterSlotsResponse(..)
    , ClusterSlotsResponseEntry(..)
    , ClusterSlotsNode(..))

--------------------------------------------------------------------------------
-- Connection
--

-- |A threadsafe pool of network connections to a Redis server. Use the
--  'connect' function to create one.
data Connection
    = NonClusteredConnection (Pool PP.Connection)
    | ClusteredConnection (MVar ShardMap) (Pool Cluster.Connection)

-- |Information for connnecting to a Redis server.
--
-- It is recommended to not use the 'ConnInfo' data constructor directly.
-- Instead use 'defaultConnectInfo' and update it with record syntax. For
-- example to connect to a password protected Redis server running on localhost
-- and listening to the default port:
--
-- @
-- myConnectInfo :: ConnectInfo
-- myConnectInfo = defaultConnectInfo {connectAuth = Just \"secret\"}
-- @
--
data ConnectInfo = ConnInfo
    { connectHost           :: NS.HostName
    , connectPort           :: CC.PortID
    , connectAuth           :: Maybe B.ByteString
    , connectReadOnly       :: Bool
    -- ^ When the server is protected by a password, set 'connectAuth' to 'Just'
    --   the password. Each connection will then authenticate by the 'auth'
    --   command.
    , connectDatabase       :: Integer
    -- ^ Each connection will 'select' the database with the given index.
    , connectMaxConnections :: Int
    -- ^ Maximum number of connections to keep open. The smallest acceptable
    --   value is 1.
    , connectMaxIdleTime    :: Time.NominalDiffTime
    -- ^ Amount of time for which an unused connection is kept open. The
    --   smallest acceptable value is 0.5 seconds. If the @timeout@ value in
    --   your redis.conf file is non-zero, it should be larger than
    --   'connectMaxIdleTime'.
    , connectTimeout        :: Maybe Time.NominalDiffTime
    -- ^ Optional timeout until connection to Redis gets
    --   established. 'ConnectTimeoutException' gets thrown if no socket
    --   get connected in this interval of time.
    , connectTLSParams      :: Maybe ClientParams
    -- ^ Optional TLS parameters. TLS will be enabled if this is provided.
    } deriving Show

data ConnectError = ConnectAuthError Reply
                  | ConnectSelectError Reply
    deriving (Eq, Show, Typeable)

instance Exception ConnectError

-- |Default information for connecting:
--
-- @
--  connectHost           = \"localhost\"
--  connectPort           = PortNumber 6379 -- Redis default port
--  connectAuth           = Nothing         -- No password
--  connectDatabase       = 0               -- SELECT database 0
--  connectMaxConnections = 50              -- Up to 50 connections
--  connectMaxIdleTime    = 30              -- Keep open for 30 seconds
--  connectTimeout        = Nothing         -- Don't add timeout logic
--  connectTLSParams      = Nothing         -- Do not use TLS
-- @
--
defaultConnectInfo :: ConnectInfo
defaultConnectInfo = ConnInfo
    { connectHost           = "localhost"
    , connectPort           = CC.PortNumber 6379
    , connectAuth           = Nothing
    , connectReadOnly       = False
    , connectDatabase       = 0
    , connectMaxConnections = 50
    , connectMaxIdleTime    = 30
    , connectTimeout        = Nothing
    , connectTLSParams      = Nothing
    }

createConnection :: ConnectInfo -> IO PP.Connection
createConnection ConnInfo{..} = do
    let timeoutOptUs =
          round . (1000000 *) <$> connectTimeout
    conn <- PP.connect connectHost connectPort timeoutOptUs
    conn' <- case connectTLSParams of
               Nothing -> return conn
               Just tlsParams -> PP.enableTLS tlsParams conn
    PP.beginReceiving conn'

    runRedisInternal conn' $ do
        -- AUTH
        case connectAuth of
            Nothing   -> return ()
            Just pass -> do
              resp <- auth pass
              case resp of
                Left r -> liftIO $ throwIO $ ConnectAuthError r
                _      -> return ()
        -- SELECT
        when (connectDatabase /= 0) $ do
          resp <- select connectDatabase
          case resp of
              Left r -> liftIO $ throwIO $ ConnectSelectError r
              _      -> return ()
    return conn'

-- |Constructs a 'Connection' pool to a Redis server designated by the
--  given 'ConnectInfo'. The first connection is not actually established
--  until the first call to the server.
connect :: ConnectInfo -> IO Connection
connect cInfo@ConnInfo{..} = NonClusteredConnection <$>
    createPool (createConnection cInfo) PP.disconnect 1 connectMaxIdleTime connectMaxConnections

-- |Constructs a 'Connection' pool to a Redis server designated by the
--  given 'ConnectInfo', then tests if the server is actually there.
--  Throws an exception if the connection to the Redis server can't be
--  established.
checkedConnect :: ConnectInfo -> IO Connection
checkedConnect connInfo = do
    conn <- connect connInfo
    runRedis conn $ void ping
    return conn

-- |Destroy all idle resources in the pool.
disconnect :: Connection -> IO ()
disconnect (NonClusteredConnection pool) = destroyAllResources pool
disconnect (ClusteredConnection _ pool) = destroyAllResources pool

-- | Memory bracket around 'connect' and 'disconnect'.
withConnect :: ConnectInfo -> (Connection -> IO c) -> IO c
withConnect connInfo = bracket (connect connInfo) disconnect

-- | Memory bracket around 'checkedConnect' and 'disconnect'
withCheckedConnect :: ConnectInfo -> (Connection -> IO c) -> IO c
withCheckedConnect connInfo = bracket (checkedConnect connInfo) disconnect

-- |Interact with a Redis datastore specified by the given 'Connection'.
--
--  Each call of 'runRedis' takes a network connection from the 'Connection'
--  pool and runs the given 'Redis' action. Calls to 'runRedis' may thus block
--  while all connections from the pool are in use.
runRedis :: Connection -> Redis a -> IO a
runRedis (NonClusteredConnection pool) redis =
  withResource pool $ \conn -> runRedisInternal conn redis
runRedis (ClusteredConnection _ pool) redis =
    withResource pool $ \conn -> runRedisClusteredInternal conn (refreshShardMap conn) redis

newtype ClusterConnectError = ClusterConnectError Reply
    deriving (Eq, Show, Typeable)

instance Exception ClusterConnectError

-- |Constructs a 'ShardMap' of connections to clustered nodes. The argument is
-- a 'ConnectInfo' for any node in the cluster
connectCluster :: ConnectInfo -> IO Connection
connectCluster bootstrapConnInfo = do
    let timeoutOptUs =
          round . (1000000 *) <$> connectTimeout bootstrapConnInfo
    conn <- createConnection bootstrapConnInfo
    slotsResponse <- runRedisInternal conn clusterSlots
    shardMapVar <- case slotsResponse of
        Left e -> throwIO $ ClusterConnectError e
        Right slots -> do
            shardMap <- shardMapFromClusterSlotsResponse slots
            newMVar shardMap
    commandInfos <- runRedisInternal conn command
    case commandInfos of
        Left e -> throwIO $ ClusterConnectError e
        Right infos -> do
            let
                isConnectionReadOnly = connectReadOnly bootstrapConnInfo
<<<<<<< HEAD
                clusterConnection = Cluster.connect withAuth infos shardMapVar Nothing isConnectionReadOnly
=======
                clusterConnection = Cluster.connect infos shardMapVar timeoutOptUs isConnectionReadOnly (refreshShardMapWithConn conn)
>>>>>>> 2a325d37
            pool <- createPool (clusterConnect isConnectionReadOnly clusterConnection) Cluster.disconnect 1 (connectMaxIdleTime bootstrapConnInfo) (connectMaxConnections bootstrapConnInfo)
            return $ ClusteredConnection shardMapVar pool
    where
      withAuth host port timeout = do
        conn <- PP.connect host port timeout
        conn' <- case connectTLSParams bootstrapConnInfo of
                  Nothing -> return conn
                  Just tlsParams -> PP.enableTLS tlsParams conn
        PP.beginReceiving conn'

<<<<<<< HEAD
        runRedisInternal conn' $ do
            -- AUTH
            case connectAuth bootstrapConnInfo of
                Nothing   -> return ()
                Just pass -> do
                  resp <- auth pass
                  case resp of
                    Left r -> liftIO $ throwIO $ ConnectAuthError r
                    _      -> return ()
        return $ PP.toCtx conn'

      clusterConnect :: Bool -> IO Cluster.Connection -> IO Cluster.Connection
      clusterConnect readOnlyConnection connection = do
          clusterConn@(Cluster.Connection nodeMap _ _ _ _) <- connection
          nodesConns <-  sequence $ ( PP.fromCtx . (\(Cluster.NodeConnection ctx _ _) -> ctx ) . snd) <$> (HM.toList nodeMap)
          when readOnlyConnection $
                  mapM_ (\conn -> do
                          PP.beginReceiving conn
                          runRedisInternal conn readOnly
                      ) nodesConns
          return clusterConn

=======
>>>>>>> 2a325d37
shardMapFromClusterSlotsResponse :: ClusterSlotsResponse -> IO ShardMap
shardMapFromClusterSlotsResponse ClusterSlotsResponse{..} = ShardMap <$> foldr mkShardMap (pure IntMap.empty)  clusterSlotsResponseEntries where
    mkShardMap :: ClusterSlotsResponseEntry -> IO (IntMap.IntMap Shard) -> IO (IntMap.IntMap Shard)
    mkShardMap ClusterSlotsResponseEntry{..} accumulator = do
        accumulated <- accumulator
        let master = nodeFromClusterSlotNode True clusterSlotsResponseEntryMaster
        let replicas = map (nodeFromClusterSlotNode False) clusterSlotsResponseEntryReplicas
        let shard = Shard master replicas
        let slotMap = IntMap.fromList $ map (, shard) [clusterSlotsResponseEntryStartSlot..clusterSlotsResponseEntryEndSlot]
        return $ IntMap.union slotMap accumulated
    nodeFromClusterSlotNode :: Bool -> ClusterSlotsNode -> Node
    nodeFromClusterSlotNode isMaster ClusterSlotsNode{..} =
        let hostname = Char8.unpack clusterSlotsNodeIP
            role = if isMaster then Cluster.Master else Cluster.Slave
        in
            Cluster.Node clusterSlotsNodeID role hostname (toEnum clusterSlotsNodePort)

refreshShardMap :: Cluster.Connection -> IO ShardMap
refreshShardMap (Cluster.Connection nodeConns _ _ _ _) = do
    let (Cluster.NodeConnection ctx _ _) = head $ HM.elems nodeConns
    pipelineConn <- PP.fromCtx ctx
    refreshShardMapWithConn pipelineConn True

refreshShardMapWithConn :: PP.Connection -> Bool -> IO ShardMap
refreshShardMapWithConn pipelineConn _ = do
    _ <- PP.beginReceiving pipelineConn
    slotsResponse <- runRedisInternal pipelineConn clusterSlots
    case slotsResponse of
        Left e -> throwIO $ ClusterConnectError e
        Right slots -> shardMapFromClusterSlotsResponse slots<|MERGE_RESOLUTION|>--- conflicted
+++ resolved
@@ -208,11 +208,7 @@
         Right infos -> do
             let
                 isConnectionReadOnly = connectReadOnly bootstrapConnInfo
-<<<<<<< HEAD
-                clusterConnection = Cluster.connect withAuth infos shardMapVar Nothing isConnectionReadOnly
-=======
-                clusterConnection = Cluster.connect infos shardMapVar timeoutOptUs isConnectionReadOnly (refreshShardMapWithConn conn)
->>>>>>> 2a325d37
+                clusterConnection = Cluster.connect withAuth infos shardMapVar timeoutOptUs isConnectionReadOnly (refreshShardMapWithConn conn)
             pool <- createPool (clusterConnect isConnectionReadOnly clusterConnection) Cluster.disconnect 1 (connectMaxIdleTime bootstrapConnInfo) (connectMaxConnections bootstrapConnInfo)
             return $ ClusteredConnection shardMapVar pool
     where
@@ -223,7 +219,6 @@
                   Just tlsParams -> PP.enableTLS tlsParams conn
         PP.beginReceiving conn'
 
-<<<<<<< HEAD
         runRedisInternal conn' $ do
             -- AUTH
             case connectAuth bootstrapConnInfo of
@@ -246,8 +241,6 @@
                       ) nodesConns
           return clusterConn
 
-=======
->>>>>>> 2a325d37
 shardMapFromClusterSlotsResponse :: ClusterSlotsResponse -> IO ShardMap
 shardMapFromClusterSlotsResponse ClusterSlotsResponse{..} = ShardMap <$> foldr mkShardMap (pure IntMap.empty)  clusterSlotsResponseEntries where
     mkShardMap :: ClusterSlotsResponseEntry -> IO (IntMap.IntMap Shard) -> IO (IntMap.IntMap Shard)
