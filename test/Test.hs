--- conflicted
+++ resolved
@@ -305,12 +305,8 @@
     srem "set" ["member"]       >>=? 0
     smove "set" "set'" "member" >>=? False
     _ <- sadd "set" ["member1", "member2"]
-<<<<<<< HEAD
     (fmap L.sort <$> spopN "set" 2) >>=? ["member1", "member2"]
-=======
     (fmap L.sort <$> srandmemberN "set" 2) >>=? ["member1", "member2"]
-
->>>>>>> a4c04a0a
 
 testSetAlgebra :: Test
 testSetAlgebra = testCase "set algebra" $ do
